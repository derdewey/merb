require 'rubygems'
Gem.clear_paths
Gem.path.unshift(File.join(File.dirname(__FILE__), "gems"))

require 'rake'
require 'rake/rdoctask'
require 'rake/testtask'
require 'spec/rake/spectask'
require 'fileutils'
require 'merb-core'
require 'rubigen'
include FileUtils

# Load the basic runtime dependencies; this will include 
# any plugins and therefore plugin rake tasks.
init_env = ENV['MERB_ENV'] || 'rake'
Merb.load_dependencies(:environment => init_env)

# Uncomment the line below if you'd like to load in tasks defined in lib/merb-core/tasks
# require 'merb-core/tasks/merb'
     
# Get Merb plugins and dependencies
Merb::Plugins.rakefiles.each { |r| require r } 

# Get Merb custom rake tasks from lib/tasks
tasks_path = File.join(File.dirname(__FILE__), "lib", "tasks")
rake_files = Dir["#{tasks_path}/*.rb"]
rake_files.each{|rake_file| require rake_file }

desc "start runner environment"
task :merb_env do
  Merb.start_environment(:environment => init_env, :adapter => 'runner')
end

##############################################################################
# ADD YOUR CUSTOM TASKS BELOW
# OR IN /lib/tasks
# CALL YOUR RAKE FILES file_name.rb
##############################################################################
<<<<<<< HEAD

desc "Add new files to subversion"
task :svn_add do
   system "svn status | grep '^\?' | sed -e 's/? *//' | sed -e 's/ /\ /g' | xargs svn add"
end
=======
>>>>>>> a59a3f43
<|MERGE_RESOLUTION|>--- conflicted
+++ resolved
@@ -36,12 +36,4 @@
 # ADD YOUR CUSTOM TASKS BELOW
 # OR IN /lib/tasks
 # CALL YOUR RAKE FILES file_name.rb
-##############################################################################
-<<<<<<< HEAD
-
-desc "Add new files to subversion"
-task :svn_add do
-   system "svn status | grep '^\?' | sed -e 's/? *//' | sed -e 's/ /\ /g' | xargs svn add"
-end
-=======
->>>>>>> a59a3f43
+##############################################################################