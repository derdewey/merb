module Merb::Generators
  
  class MerbPluginGenerator < ApplicationGenerator

    def self.source_root
      File.join(super, 'merb_plugin')
    end
    
<<<<<<< HEAD
    option :testing_framework, :default => :rspec, :desc => 'Testing framework to use (one of: spec, test_unit)'
    option :orm, :default => :none, :desc => 'Object-Relation Mapper to use (one of: none, activerecord, datamapper, sequel)'
=======
    option :testing_framework, :default => :rspec, :desc => 'Specify which testing framework to use (spec, test_unit)'
    option :orm, :default => :none, :desc => 'Specify which Object-Relation Mapper to use (none, activerecord, datamapper, sequel)'
    option :bin, :as => :boolean # TODO: explain this
>>>>>>> 0c35b3ba
    
    desc <<-DESC
      Merb plugin generator: lets you kick start your Merb plugin.
    DESC
    
    glob!
    
    first_argument :name, :required => true, :desc => "Plugin name"
    
    def base_name
      self.name.snake_case
    end
    
    def destination_root
      File.join(@destination_root, base_name)
    end
    
  end
  
  add :plugin, MerbPluginGenerator
  
end<|MERGE_RESOLUTION|>--- conflicted
+++ resolved
@@ -6,14 +6,9 @@
       File.join(super, 'merb_plugin')
     end
     
-<<<<<<< HEAD
     option :testing_framework, :default => :rspec, :desc => 'Testing framework to use (one of: spec, test_unit)'
     option :orm, :default => :none, :desc => 'Object-Relation Mapper to use (one of: none, activerecord, datamapper, sequel)'
-=======
-    option :testing_framework, :default => :rspec, :desc => 'Specify which testing framework to use (spec, test_unit)'
-    option :orm, :default => :none, :desc => 'Specify which Object-Relation Mapper to use (none, activerecord, datamapper, sequel)'
     option :bin, :as => :boolean # TODO: explain this
->>>>>>> 0c35b3ba
     
     desc <<-DESC
       Merb plugin generator: lets you kick start your Merb plugin.
