require 'rubygems'
require "merb-core"
require 'merb-core/tasks/merb_rake_helper'
require 'rake/gempackagetask'

NAME = "merb-gen"
VERSION = "0.9.4"
AUTHOR = "Jonas Nicklas"
EMAIL = "jonas.nicklas@gmail.com"
HOMEPAGE = "http://www.merbivore.com"
SUMMARY = "Merb gen: generators suite for Merb."

spec = Gem::Specification.new do |s|
  s.rubyforge_project = 'merb'
  s.name = NAME
  s.version = VERSION
  s.platform = Gem::Platform::RUBY
  s.has_rdoc = true
  s.extra_rdoc_files = ["README", "LICENSE", 'TODO']
  s.summary = SUMMARY
  s.description = s.summary
  s.author = AUTHOR
  s.email = EMAIL
  s.homepage = HOMEPAGE
  s.bindir = "bin"
  s.executables = %w( merb-gen )

  s.add_dependency "merb-core", ">= 0.9.4"
<<<<<<< HEAD
  s.add_dependency "templater", ">= 0.1"
=======
  s.add_dependency "templater", ">= 0.1.2"
>>>>>>> 0c35b3ba

  s.require_path = 'lib'
  s.autorequire = NAME
  s.files = %w(LICENSE README Rakefile TODO) + Dir.glob("{lib,bin,spec,templates}/**/*")
end

Rake::GemPackageTask.new(spec) do |pkg|
  pkg.gem_spec = spec
end

task :install => [:package] do
  sh %{#{sudo} gem install #{install_home} pkg/#{NAME}-#{VERSION} --no-update-sources}
end

namespace :jruby do
  task :install do
    sh %{#{sudo} jruby -S gem install #{install_home} pkg/#{NAME}-#{VERSION}.gem --no-rdoc --no-ri}
  end
end

<|MERGE_RESOLUTION|>--- conflicted
+++ resolved
@@ -26,11 +26,7 @@
   s.executables = %w( merb-gen )
 
   s.add_dependency "merb-core", ">= 0.9.4"
-<<<<<<< HEAD
-  s.add_dependency "templater", ">= 0.1"
-=======
   s.add_dependency "templater", ">= 0.1.2"
->>>>>>> 0c35b3ba
 
   s.require_path = 'lib'
   s.autorequire = NAME
