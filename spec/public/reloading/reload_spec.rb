require File.join(File.dirname(__FILE__), "..", "..", "spec_helper")

class MockTimedExecutor
  def self.every(seconds, &block)
    @@scheduled_action = block
  end
  def self.run_task
    @@scheduled_action.call 
  end
end

RealTimedExecutor = Merb::BootLoader::ReloadClasses::TimedExecutor
Merb::BootLoader::ReloadClasses::TimedExecutor = MockTimedExecutor

Merb.start :environment => 'test',
           :merb_root => File.dirname(__FILE__) / "directory"

<<<<<<< HEAD
describe "The reloader" do
  SLEEP_TIME = 1

  def reload!
    Merb::BootLoader::ReloadClasses.reload
=======
describe "TimedExecutor" do
  it "should call a block of code repeatedly in the background" do
    list_of_things = []
    
    RealTimedExecutor.every(0.1) do
      list_of_things << "Something"
    end
    
    sleep 0.5
    
    list_of_things.should_not be_empty
    list_of_things.size.should > 1
>>>>>>> 354595e4
  end
  
end

describe "The reloader" do

  before :all do
    @reload_file = File.dirname(__FILE__) / "directory" / "app" / "controllers" / "reload.rb"
    @text =  <<-END

        class Reloader < Application
        end

        class Hello < Application
        end
      END
     update_file @text
     MockTimedExecutor.run_task
  end

  def update_file(contents)
    mtime = File.mtime(@reload_file)
    f = File.open(@reload_file, "w") do |f|
      f.puts contents
    end
    FileUtils.touch(@reload_file, :mtime => mtime + 30)
  end

  it "should reload files that were changed" do
    defined?(Hello).should_not be_nil
    defined?(Reloader).should_not be_nil
    defined?(Reloader2).should be_nil

    update_file <<-END

        class Reloader < Application
        end

        class Reloader2
        end
      END
     
    MockTimedExecutor.run_task
    
    defined?(Hello).should be_nil
    defined?(Reloader).should_not be_nil
    defined?(Reloader2).should_not be_nil
  end

  it "should remove classes for _abstract_subclasses" do
    
    update_file <<-END

        class Reloader < Application
        end

        class Reloader2 < Application
        end
      END
    
    MockTimedExecutor.run_task

    Merb::AbstractController._abstract_subclasses.should include("Reloader")
    Merb::AbstractController._abstract_subclasses.should include("Reloader2")
    defined?(Hello).should be_nil
    defined?(Reloader).should_not be_nil
    defined?(Reloader2).should_not be_nil
  end

  after :each do
    update_file @text
    MockTimedExecutor.run_task
  end
end<|MERGE_RESOLUTION|>--- conflicted
+++ resolved
@@ -15,13 +15,6 @@
 Merb.start :environment => 'test',
            :merb_root => File.dirname(__FILE__) / "directory"
 
-<<<<<<< HEAD
-describe "The reloader" do
-  SLEEP_TIME = 1
-
-  def reload!
-    Merb::BootLoader::ReloadClasses.reload
-=======
 describe "TimedExecutor" do
   it "should call a block of code repeatedly in the background" do
     list_of_things = []
@@ -34,7 +27,6 @@
     
     list_of_things.should_not be_empty
     list_of_things.size.should > 1
->>>>>>> 354595e4
   end
   
 end
