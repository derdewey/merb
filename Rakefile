require File.expand_path("../merb-core/lib/merb-core/version.rb", __FILE__)

require 'fileutils'

ROOT = File.dirname(__FILE__)

# Global options for YARD.
#
# Only specify options that are useful for rubydoc.info. Those options
# get written to the .yardopts file by the "yardopts" task.
yard_options = [
  ['--output-dir',  'doc/yard'               ],
  ['--tag',         'overridable:Overridable'],
  ['--markup',      'markdown'               ],
  ['--exclude',     '/generators/'           ],
]

# Local options for YARD.
#
# Those options are only applied on the local "doc" and "yard" tasks.
yard_local_options = [
  ['-e', File.join(ROOT, 'yard', 'merbext.rb') ],
  ['-p', File.join(ROOT, 'yard', 'templates')  ],
  ['--no-yardopts']
]

merb_stack_gems = [
  { :name => 'merb-core',             :path => "#{ROOT}/merb-core",             :doc => :yard },
  { :name => 'merb-action-args',      :path => "#{ROOT}/merb-action-args",      :doc => :yard },
  { :name => 'merb-assets',           :path => "#{ROOT}/merb-assets",           :doc => :yard },
  { :name => 'merb-slices',           :path => "#{ROOT}/merb-slices",           :doc => :yard },
  { :name => 'merb-cache',            :path => "#{ROOT}/merb-cache",            :doc => :yard },
  { :name => 'merb-gen',              :path => "#{ROOT}/merb-gen",              :doc => :yard },
  { :name => 'merb-haml',             :path => "#{ROOT}/merb-haml",             :doc => :yard },
  { :name => 'merb-helpers',          :path => "#{ROOT}/merb-helpers",          :doc => :yard },
  { :name => 'merb-mailer',           :path => "#{ROOT}/merb-mailer",           :doc => :yard },
  { :name => 'merb-param-protection', :path => "#{ROOT}/merb-param-protection", :doc => :yard },
  { :name => 'merb-exceptions',       :path => "#{ROOT}/merb-exceptions",       :doc => :yard },
  { :name => 'merb-auth',             :path => "#{ROOT}/../merb-auth",          :doc => :rdoc },
  { :name => 'merb_datamapper',       :path => "#{ROOT}/../merb_datamapper",    :doc => :rdoc },
  { :name => 'merb',                  :path => "#{ROOT}/merb",                  :doc => :rdoc }
]

def gem_command(command, *args)
  sh "#{RUBY} -S gem #{command} #{args.join(' ')}"
end

def rake_command(command)
  sh "#{RUBY} -S rake #{command}"
end


desc "Install all merb stack gems"
task :install do
  merb_stack_gems.each do |gem_info|
    Dir.chdir(gem_info[:path]) { rake_command "install" }
  end
end

desc "Uninstall all merb stack gems"
task :uninstall do
  merb_stack_gems.each do |gem_info|
    gem_command "uninstall #{gem_info[:name]} --version=#{Merb::VERSION}"
  end
end

desc "Build all merb stack gems"
task :build do
  merb_stack_gems.each do |gem_info|
<<<<<<< HEAD
    Dir.chdir(gem_info[:path]) { rake_command "build" }
=======
    Dir.chdir(gem_info[:path]) { gem_command "build", "#{gem_info[:name]}.gemspec" }
>>>>>>> 7ce55e86
  end
end

desc "Run specs for all merb stack gems"
task :spec do
  # Omit the merb metagem, no specs there
  merb_stack_gems[0..-2].each do |gem_info|
    Dir.chdir(gem_info[:path]) { rake_command "spec" }
  end
end

# Helper to create a parameter list for YARD.
#
# Returns an array of paths with files relevant to documentation. Since YARD
# uses a dash ("-") parameter to separate code files from auxiliary files,
# order is important.
def docfile_gen(gemlist)
  paths = gemlist.select {|g| g[:doc] == :yard}

  # add source files to documentation generation
  doc_files = paths.collect {|g| File.join(g[:name], 'lib', '**', '*.rb')}

  # add auxiliary documentation files (in gems "docs" directory)
  doc_files << '-'

  paths.each do |g|
    docs_path = File.join(g[:name], 'docs')

    if File.directory?(docs_path)
      doc_files << File.join(docs_path, '*.mkd')
    end
  end

  doc_files
end

desc "Write .yardoc file for YARD"
task :yardopts do
  File.open(File.join(ROOT, '.yardopts'), 'w') do |yardfile|
    yard_options.each do |yo|
      case yo
      when Array then yardfile.puts yo.join(' ')
      else yardfile.puts yo
      end
    end

    yardfile.puts docfile_gen(merb_stack_gems).join($/)
  end
end

task :doc => [:yard]
begin
  require 'yard'

  YARD::Rake::YardocTask.new do |t|
    t.files = docfile_gen(merb_stack_gems)
    t.options = (yard_options + yard_local_options).flatten
  end
rescue LoadError
  # just skip the Rake task if YARD is not installed
end

task :default => 'spec'<|MERGE_RESOLUTION|>--- conflicted
+++ resolved
@@ -67,11 +67,7 @@
 desc "Build all merb stack gems"
 task :build do
   merb_stack_gems.each do |gem_info|
-<<<<<<< HEAD
-    Dir.chdir(gem_info[:path]) { rake_command "build" }
-=======
     Dir.chdir(gem_info[:path]) { gem_command "build", "#{gem_info[:name]}.gemspec" }
->>>>>>> 7ce55e86
   end
 end
 
