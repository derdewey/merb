module Merb::InlineTemplates
end

module Merb::Template
  
  EXTENSIONS  = {} unless defined?(EXTENSIONS)
  METHOD_LIST = {} unless defined?(METHOD_LIST)
  MTIMES      = {} unless defined?(MTIMES)
  
  class << self
    # Get the template's method name from a full path. This replaces
    # non-alphanumeric characters with __ and "." with "_"
    #
    # Collisions are potentially possible with something like:
    # ~foo.bar and __foo.bar or !foo.bar.
    #
    # ==== Parameters
    # path<String>:: A full path to convert to a valid Ruby method name
    #
    # ==== Returns
    # String:: The template name.
    #
    #---
    # We might want to replace this with something that varies the
    # character replaced based on the non-alphanumeric character
    # to avoid edge-case collisions.
    def template_name(path)
      path = File.expand_path(path)      
      path.gsub(/[^\.a-zA-Z0-9]/, "__").gsub(/\./, "_")
    end

    # For a given path, get an IO object that responds to #path.
    #
    # This is so that plugins can override this if they provide
    # mechanisms for specifying templates that are not just simple
    # files. The plugin is responsible for ensuring that the fake
    # path provided will work with #template_for, and thus the
    # RenderMixin in general.
    #
    # ==== Parameters
    # path<String>:: A full path to find a template for. This is the
    #   path that the RenderMixin assumes it should find the template
    #   in.
    # 
    # ==== Returns
    # IO#path:: An IO object that responds to path (File or VirtualFile).
    #---
    # @semipublic
    def load_template_io(path)
      File.open(path)
    end

    # Get the name of the template method for a particular path.
    #
    # ==== Parameters
    # path<String>:: A full path to find a template method for.
    # template_stack<Array>:: The template stack. Not used.
    #
    # ==== Returns
    # DOC
    #---
    # @semipublic
    def template_for(path, template_stack = [])
      path = File.expand_path(path)
      
      ret = 
      if Merb::Config[:reload_templates]
        file = Dir["#{path}.{#{template_extensions.join(',')}}"].first
        METHOD_LIST[path] = file ? inline_template(load_template_io(file)) : nil
      else
        METHOD_LIST[path] ||= begin
          file = Dir["#{path}.{#{template_extensions.join(',')}}"].first          
          file ? inline_template(load_template_io(file)) : nil
        end
      end
      
      ret
    end
    
    # Get all known template extensions
    #
    # ==== Returns
    #   Array:: Extension strings.
    #---
    # @semipublic
    def template_extensions
      EXTENSIONS.keys
    end
    
    # Takes a template at a particular path and inlines it into a module and
    # adds it to the METHOD_LIST table to speed lookup later.
    # 
    # ==== Parameters
    # io<#path>::
    #   An IO that responds to #path (File or VirtualFile)
    # mod<Module>::
    #   The module to put the compiled method into. Defaults to
    #   Merb::InlineTemplates
    #
    # ==== Notes
    # Even though this method supports inlining into any module, the method
    # must be available to instances of AbstractController that will use it.
    #---
    # @public
    def inline_template(io, mod = Merb::InlineTemplates)
      path = File.expand_path(io.path)
      METHOD_LIST[path.gsub(/\.[^\.]*$/, "")] = 
        engine_for(path).compile_template(io, template_name(path), mod)
    end
    
    # Finds the engine for a particular path.
    # 
    # ==== Parameters
    # path<String>:: The path of the file to find an engine for.
    #
    # ==== Returns
    # Class:: The engine.
    #---
    # @semipublic
    def engine_for(path)
      path = File.expand_path(path)      
      EXTENSIONS[path.match(/\.([^\.]*)$/)[1]]
    end
    
    # Registers the extensions that will trigger a particular templating
    # engine.
    # 
    # ==== Parameters
    # engine<Class>:: The class of the engine that is being registered
    # extensions<Array[String]>:: 
    #   The list of extensions that will be registered with this templating
    #   language
    #
    # ==== Raises
    # ArgumentError:: engine does not have a compile_template method.
    #
    # ==== Example
    #   Merb::Template.register_extensions(Merb::Template::Erubis, ["erb"])
    #---
    # @public
    def register_extensions(engine, extensions) 
      raise ArgumentError, "The class you are registering does not have a compile_template method" unless
        engine.respond_to?(:compile_template)
      extensions.each{|ext| EXTENSIONS[ext] = engine }
      Merb::AbstractController.class_eval <<-HERE
        include #{engine}::Mixin
      HERE
    end
  end
  
  require 'erubis'

  class Erubis    
    # ==== Parameters
    # io<#path>:: An IO containing the full path of the template.
    # name<String>:: The name of the method that will be created.
    # mod<Module>:: The module that the compiled method will be placed into.
    def self.compile_template(io, name, mod)
      template = ::Erubis::BlockAwareEruby.new(io.read)

      _old_verbose, $VERBOSE = $VERBOSE, nil
<<<<<<< HEAD
=======
      Merb.logger.debug template.src
>>>>>>> defdabd8
      template.def_method(mod, name, File.expand_path(io.path))
      $VERBOSE = _old_verbose
      
      name
    end

    module Mixin
      
      # ==== Parameters
      # *args:: Arguments to pass to the block.
      # &block:: The template block to call.
      #
      # ==== Returns
      # String:: The output of the block.
      #
      # ==== Examples
      # Capture being used in a .html.erb page:
      # 
      #   <% @foo = capture do %>
      #     <p>Some Foo content!</p> 
      #   <% end %>
      def capture_erb(*args, &block)
        _old_buf, @_erb_buf = @_erb_buf, ""
        block.call(*args)
        ret = @_erb_buf
        @_erb_buf = _old_buf
        ret
      end

      # DOC
      def concat_erb(string, binding)
        @_erb_buf << string
      end
            
    end
  
    Merb::Template.register_extensions(self, %w[erb])    
  end
  
end

module Erubis
  module BlockAwareEnhancer
    def add_preamble(src)
      src << "_old_buf, @_erb_buf = @_erb_buf, ''; "
      src << "@_engine = 'erb'; "
    end

    def add_postamble(src)
      src << "\n" unless src[-1] == ?\n      
      src << "_ret = @_erb_buf; @_erb_buf = _old_buf; _ret.to_s;\n"
    end

    def add_text(src, text)
      src << " @_erb_buf.concat('" << escape_text(text) << "'); "
    end

    def add_expr_escaped(src, code)
      src << ' @_erb_buf.concat(' << escaped_expr(code) << ');'
    end
    
    def add_stmt2(src, code, tailch)
      src << code
      src << " ).to_s; " if tailch == "="
      src << ';' unless code[-1] == ?\n
    end
    
    def add_expr_literal(src, code)
      if code =~ /(do|\{)(\s*\|[^|]*\|)?\s*\Z/
        src << ' @_erb_buf.concat( ' << code << "; "
      else
        src << ' @_erb_buf.concat((' << code << ').to_s);'
      end
    end
  end

  class BlockAwareEruby < Eruby
    include BlockAwareEnhancer
  end
  
  # module RubyEvaluator
  # 
  #   # DOC
  #   def def_method(object, method_name, filename=nil)
  #     m = object.is_a?(Module) ? :module_eval : :instance_eval
  #     setup = "@_engine = 'erb'"
  #     object.__send__(m, "def #{method_name}(locals={}); #{setup}; #{@src}; end", filename || @filename || '(erubis)')
  #   end
  #  
  # end
end<|MERGE_RESOLUTION|>--- conflicted
+++ resolved
@@ -159,10 +159,6 @@
       template = ::Erubis::BlockAwareEruby.new(io.read)
 
       _old_verbose, $VERBOSE = $VERBOSE, nil
-<<<<<<< HEAD
-=======
-      Merb.logger.debug template.src
->>>>>>> defdabd8
       template.def_method(mod, name, File.expand_path(io.path))
       $VERBOSE = _old_verbose
       
