module Merb

  class BootLoader

    # def self.subclasses
    #---
    # @semipublic
    cattr_accessor :subclasses, :after_load_callbacks, :before_load_callbacks, :finished
    self.subclasses, self.after_load_callbacks, self.before_load_callbacks, self.finished = [], [], [], []

    class << self

      # Adds the inheriting class to the list of subclasses in a position
      # specified by the before and after methods.
      #
      # ==== Parameters
      # klass<Class>:: The class inheriting from Merb::BootLoader.
      def inherited(klass)
        subclasses << klass.to_s
        super
      end

      # ==== Parameters
      # klass<~to_s>::
      #   The boot loader class after which this boot loader should be run.
      #
      #---
      # @public
      def after(klass)
        move_klass(klass, 1)
      end

      # ==== Parameters
      # klass<~to_s>::
      #   The boot loader class before which this boot loader should be run.
      #
      #---
      # @public
      def before(klass)
        move_klass(klass, 0)
      end

      # Move a class that is inside the bootloader to some place in the Array,
      # relative to another class.
      #
      # ==== Parameters
      # klass<~to_s>::
      #   The klass to move the bootloader relative to
      # where<Integer>::
      #   0 means insert it before; 1 means insert it after
      def move_klass(klass, where)
        index = Merb::BootLoader.subclasses.index(klass.to_s)
        if index
          Merb::BootLoader.subclasses.delete(self.to_s)
          Merb::BootLoader.subclasses.insert(index + where, self.to_s)
        end
      end

      # Runs all boot loader classes by calling their run methods.
      def run
        subklasses = subclasses.dup
        until subclasses.empty?
          time = Time.now.to_i
          bootloader = subclasses.shift
<<<<<<< HEAD
          if ENV['DEBUG'] && Merb.logger
            Merb.logger.debug!("Loading: #{bootloader}")
          end
=======
          Merb.logger.debug!("Loading: #{bootloader}") if Merb::Config[:verbose] || ENV['DEBUG'] || $DEBUG
>>>>>>> 03ab9c4a
          Object.full_const_get(bootloader).run
          if ENV['DEBUG'] && Merb.logger
            Merb.logger.debug!("It took: #{Time.now.to_i - time}")
          end
          self.finished << bootloader
        end
        self.subclasses = subklasses
      end
      
      # Determines whether or not a specific bootloader has finished yet.
      #
      # ==== Parameters
      # bootloader<String, Class>:: The name of the bootloader to check.
      #
      # ==== Returns
      # Boolean:: Whether or not the bootloader has finished.
      def finished?(bootloader)
        self.finished.include?(bootloader.to_s)
      end

      # Set up the default framework
      #
      # ==== Returns
      # nil
      #
      #---
      # @public
      def default_framework
        %w[view model helper controller mailer part].each do |component|
          Merb.push_path(component.to_sym, Merb.root_path("app/#{component}s"))
        end
        Merb.push_path(:application,  Merb.root_path("app/controllers/application.rb"))
        Merb.push_path(:config,       Merb.root_path("config"), nil)
        Merb.push_path(:router,       Merb.dir_for(:config), (Merb::Config[:router_file] || "router.rb"))
        Merb.push_path(:lib,          Merb.root_path("lib"), nil)
        Merb.push_path(:log,          Merb.log_path, nil)
        Merb.push_path(:public,       Merb.root_path("public"), nil)
        Merb.push_path(:stylesheet,   Merb.dir_for(:public) / "stylesheets", nil)
        Merb.push_path(:javascript,   Merb.dir_for(:public) / "javascripts", nil)
        Merb.push_path(:image,        Merb.dir_for(:public) / "images", nil)
        nil
      end

      # ==== Parameters
      # &block::
      #   A block to be added to the callbacks that will be executed after the
      #   app loads.
      #
      #---
      # @public
      def after_app_loads(&block)
        after_load_callbacks << block
      end

      # ==== Parameters
      # &block::
      #   A block to be added to the callbacks that will be executed before the
      #   app loads.
      #
      #---
      # @public
      def before_app_loads(&block)
        before_load_callbacks << block
      end
    end

  end

end

# Set up the logger.
#
# Place the logger inside of the Merb log directory (set up in
# Merb::BootLoader::BuildFramework)
class Merb::BootLoader::Logger < Merb::BootLoader

  # Sets Merb.logger to a new logger created based on the config settings.
  def self.run
    Merb.logger = Merb::Logger.new(Merb.log_file, Merb::Config[:log_level], Merb::Config[:log_delimiter], Merb::Config[:log_auto_flush])
    print_warnings
  end
  
  def self.print_warnings
    if Gem::Version.new(Gem::RubyGemsVersion) < Gem::Version.new("1.1")
      Merb.logger.warn! "Merb requires Rubygems 1.1 and later. Please upgrade RubyGems with gem update --system."
    end
  end
end

# Stores pid file.
#
# Only run if daemonization or clustering options specified on start.
# Port is taken from Merb::Config and must be already set at this point.
class Merb::BootLoader::DropPidFile <  Merb::BootLoader
  class << self

    # Stores a PID file if Merb is running daemonized or clustered.
    def run
      Merb::Server.store_pid(Merb::Config[:port]) if Merb::Config[:daemonize] || Merb::Config[:cluster]
    end
  end
end

# Setup some useful defaults
class Merb::BootLoader::Defaults < Merb::BootLoader
  def self.run
    Merb::Request.http_method_overrides.concat([
      proc { |c| c.params[:_method] },
      proc { |c| c.env['HTTP_X_HTTP_METHOD_OVERRIDE'] }
    ])
  end
end


# Build the framework paths.
#
# By default, the following paths will be used:
# application:: Merb.root/app/controller/application.rb
# config:: Merb.root/config
# lib:: Merb.root/lib
# log:: Merb.root/log
# view:: Merb.root/app/views
# model:: Merb.root/app/models
# controller:: Merb.root/app/controllers
# helper:: Merb.root/app/helpers
# mailer:: Merb.root/app/mailers
# part:: Merb.root/app/parts
#
# To override the default, set Merb::Config[:framework] in your initialization
# file. Merb::Config[:framework] takes a Hash whose key is the name of the
# path, and whose values can be passed into Merb.push_path (see Merb.push_path
# for full details).
#
# ==== Notes
# All paths will default to Merb.root, so you can get a flat-file structure by
# doing Merb::Config[:framework] = {}.
#
# ==== Example
#   Merb::Config[:framework] = {
#     :view   => Merb.root / "views",
#     :model  => Merb.root / "models",
#     :lib    => Merb.root / "lib",
#     :public => [Merb.root / "public", nil]
#     :router => [Merb.root / "config", "router.rb"]
#   }
#
# That will set up a flat directory structure with the config files and
# controller files under Merb.root, but with models, views, and lib with their
# own folders off of Merb.root.
class Merb::BootLoader::BuildFramework < Merb::BootLoader
  class << self

    # Builds the framework directory structure.
    def run
      build_framework
    end

    # This method should be overridden in init.rb before Merb.start to set up
    # a different framework structure.
    def build_framework
      if File.exists?(Merb.root / "config" / "framework.rb")
        require Merb.root / "config" / "framework"
      elsif File.exists?(Merb.root / "framework.rb")
        require Merb.root / "framework"
      else
        Merb::BootLoader.default_framework
      end
      (Merb::Config[:framework] || {}).each do |name, path|
        path = Array(path)
        Merb.push_path(name, path.first, path.length == 2 ? path[1] : "**/*.rb")
      end
    end
  end
end

class Merb::BootLoader::Dependencies < Merb::BootLoader

  cattr_accessor :dependencies
  self.dependencies = []

  # Load the init_file specified in Merb::Config or if not specified, the
  # init.rb file from the Merb configuration directory, and any environment
  # files, which register the list of necessary dependencies and any
  # after_app_loads hooks.
  #
  # Dependencies can hook into the bootloader process itself by using
  # before or after insertion methods. Since these are loaded from this
  # bootloader (Dependencies), they can only adapt the bootloaders that
  # haven't been loaded up until this point.

  def self.run
    load_initfile
    load_env_config
    enable_json_gem unless Merb::disabled?(:json)
    load_dependencies
    update_logger
  end

  def self.load_dependencies
    dependencies.each { |name, ver| Kernel.load_dependency(name, *ver) }
  end

  def self.enable_json_gem
    require "json/ext"
  rescue LoadError
    require "json/pure"
  end

  def self.update_logger
    updated_logger_options = [ Merb.log_file, Merb::Config[:log_level], Merb::Config[:log_delimiter], Merb::Config[:log_auto_flush] ]
    Merb::BootLoader::Logger.run if updated_logger_options != Merb.logger.init_args
  end

  private

    # Determines the path for the environment configuration file
    def self.env_config
      Merb.dir_for(:config) / "environments" / (Merb.environment + ".rb")
    end

    # Checks to see whether or not an environment configuration exists
    def self.env_config?
      Merb.environment && File.exist?(env_config)
    end

    # Loads the environment configuration file, if any
    def self.load_env_config
      load(env_config) if env_config?
    end

    # Determines the init file to use, if any.
    # By default Merb uses init.rb from application config directory.
    def self.initfile
      if Merb::Config[:init_file]
        Merb::Config[:init_file].chomp(".rb") + ".rb"
      else
        Merb.dir_for(:config) / "init.rb"
      end
    end

    # Loads the init file, should one exist
    def self.load_initfile
      load(initfile) if File.exists?(initfile)
    end

end

class Merb::BootLoader::BeforeAppLoads < Merb::BootLoader

  # Call any before_app_loads hooks that were registered via before_app_loads
  # in any plugins.
  def self.run
    Merb::BootLoader.before_load_callbacks.each { |x| x.call }
  end
end

# Load all classes inside the load paths.
#
# This is used in conjunction with Merb::BootLoader::ReloadClasses to track
# files that need to be reloaded, and which constants need to be removed in
# order to reload a file.
#
# This also adds the model, controller, and lib directories to the load path,
# so they can be required in order to avoid load-order issues.
class Merb::BootLoader::LoadClasses < Merb::BootLoader
  LOADED_CLASSES = {}
  MTIMES = {}

  class << self

    # Load all classes from Merb's native load paths.
    def run
      # Add models, controllers, helpers and lib to the load path
      $LOAD_PATH.unshift Merb.dir_for(:model)
      $LOAD_PATH.unshift Merb.dir_for(:controller)
      $LOAD_PATH.unshift Merb.dir_for(:lib)
      $LOAD_PATH.unshift Merb.dir_for(:helper)

      # Load application file if it exists - for flat applications
      load_file Merb.dir_for(:application) if File.file?(Merb.dir_for(:application))
      
      # Load classes and their requirements
      Merb.load_paths.each do |component, path|
        next unless path.last && component != :application
        load_classes(path.first / path.last)
      end

      Merb::Controller.send :include, Merb::GlobalHelpers
    end
    
    # ==== Parameters
    # file<String>:: The file to load.
    def load_file(file)
      klasses = ObjectSpace.classes.dup
      load file
      LOADED_CLASSES[file] = ObjectSpace.classes - klasses
      MTIMES[file] = File.mtime(file)
    end
    
    # Load classes from given paths - using path/glob pattern.
    #
    # *paths<Array>::
    #   Array of paths to load classes from - may contain glob pattern
    def load_classes(*paths)
      orphaned_classes = []
      paths.flatten.each do |path|
        Dir[path].each do |file|
          begin
            load_file file
          rescue NameError => ne
            orphaned_classes.unshift(file)
          end
        end
      end
      load_classes_with_requirements(orphaned_classes)
    end

    # ==== Parameters
    # file<String>:: The file to reload.
    def reload(file)
      remove_classes_in_file(file) { |f| load_file(f) }
    end
    
    # Reload the router to regenerate all routes.
    def reload_router!
      if File.file?(router_file = Merb.dir_for(:router) / Merb.glob_for(:router))
        Merb::Router.reset!
        reload router_file
      end
    end
    
    # ==== Parameters
    # file<String>:: The file to remove classes for.
    # &block:: A block to call with the file that has been removed.
    def remove_classes_in_file(file, &block)
      Merb.klass_hashes.each {|x| x.protect_keys!}
      if klasses = LOADED_CLASSES.delete(file)
        klasses.each { |klass| remove_constant(klass) unless klass.to_s =~ /Router/ }
      end
      yield file if block_given?
      Merb.klass_hashes.each {|x| x.unprotect_keys!}
    end

    # ==== Parameters
    # const<Class>:: The class to remove.
    def remove_constant(const)
      # This is to support superclasses (like AbstractController) that track
      # their subclasses in a class variable. Classes that wish to use this
      # functionality are required to alias it to _subclasses_list. Plugins
      # for ORMs and other libraries should keep this in mind.
      superklass = const
      until (superklass = superklass.superclass).nil?
        if superklass.respond_to?(:_subclasses_list)
          superklass.send(:_subclasses_list).delete(klass)
          superklass.send(:_subclasses_list).delete(klass.to_s)
        end
      end

      parts = const.to_s.split("::")
      base = parts.size == 1 ? Object : Object.full_const_get(parts[0..-2].join("::"))
      object = parts[-1].to_s
      begin
        base.send(:remove_const, object)
        Merb.logger.debug("Removed constant #{object} from #{base}")
      rescue NameError
        Merb.logger.debug("Failed to remove constant #{object} from #{base}")
      end
    end
    
    private

    # "Better loading" of classes.  If a class fails to load due to a NameError
    # it will be added to the failed_classes and load cycle will be repeated unless
    # no classes load.
    #
    # ==== Parameters
    # klasses<Array[Class]>:: Classes to load.
    def load_classes_with_requirements(klasses)
      klasses.uniq!

      while klasses.size > 0
        # Note size to make sure things are loading
        size_at_start = klasses.size

        # List of failed classes
        failed_classes = []
        # Map classes to exceptions
        error_map = {}

        klasses.each do |klass|
          klasses.delete(klass)
          begin
            load_file klass
          rescue NameError => ne
            error_map[klass] = ne
            failed_classes.push(klass)
          end
        end

        # Keep list of classes unique
        failed_classes.each { |k| klasses.push(k) unless klasses.include?(k) }

        # Stop processing if nothing loads or if everything has loaded
        if klasses.size == size_at_start && klasses.size != 0
          # Write all remaining failed classes and their exceptions to the log
          error_map.only(*failed_classes).each do |klass, e|
            Merb.logger.fatal! "Could not load #{klass}:\n\n#{e.message} - (#{e.class})\n\n#{(e.backtrace || []).join("\n")}"
          end
          raise LoadError, "Could not load #{failed_classes.inspect} (see log for details)."
        end
        break if(klasses.size == size_at_start || klasses.size == 0)
      end
    end

  end

end

class Merb::BootLoader::Templates < Merb::BootLoader
  class << self

    # Loads the templates into the Merb::InlineTemplates module.
    def run
      template_paths.each do |path|
        Merb::Template.inline_template(File.open(path))
      end
    end

    # ==== Returns
    # Array[String]:: Template files found.
    def template_paths
      extension_glob = "{#{Merb::Template.template_extensions.join(',')}}"

      # This gets all templates set in the controllers template roots
      # We separate the two maps because most of controllers will have
      # the same _template_root, so it's silly to be globbing the same
      # path over and over.
      controller_view_paths = []
      Merb::AbstractController._abstract_subclasses.each do |klass|
        next if (const = Object.full_const_get(klass))._template_root.blank?
        controller_view_paths += const._template_roots.map { |pair| pair.first }
      end
      template_paths = controller_view_paths.uniq.compact.map { |path| Dir["#{path}/**/*.#{extension_glob}"] }

      # This gets the templates that might be created outside controllers
      # template roots.  eg app/views/shared/*
      template_paths << Dir["#{Merb.dir_for(:view)}/**/*.#{extension_glob}"] if Merb.dir_for(:view)

      template_paths.flatten.compact.uniq
    end
  end
end

# Register the default MIME types:
#
# By default, the mime-types include:
# :all:: no transform, */*
# :yaml:: to_yaml, application/x-yaml or text/yaml
# :text:: to_text, text/plain
# :html:: to_html, text/html or application/xhtml+xml or application/html
# :xml:: to_xml, application/xml or text/xml or application/x-xml
# :js:: to_json, text/javascript ot application/javascript or application/x-javascript
# :json:: to_json, application/json or text/x-json
class Merb::BootLoader::MimeTypes < Merb::BootLoader

  # Registers the default MIME types.
  def self.run
    Merb.add_mime_type(:all,  nil,      %w[*/*])
    Merb.add_mime_type(:yaml, :to_yaml, %w[application/x-yaml text/yaml], :charset => "utf-8")
    Merb.add_mime_type(:text, :to_text, %w[text/plain], :charset => "utf-8")
    Merb.add_mime_type(:html, :to_html, %w[text/html application/xhtml+xml application/html], :charset => "utf-8")
    Merb.add_mime_type(:xml,  :to_xml,  %w[application/xml text/xml application/x-xml], :charset => "utf-8")
    Merb.add_mime_type(:js,   :to_json, %w[text/javascript application/javascript application/x-javascript], :charset => "utf-8")
    Merb.add_mime_type(:json, :to_json, %w[application/json text/x-json], :charset => "utf-8")
  end
end

class Merb::BootLoader::AfterAppLoads < Merb::BootLoader

  # Call any after_app_loads hooks that were registered via after_app_loads in
  # init.rb.
  def self.run
    Merb::BootLoader.after_load_callbacks.each {|x| x.call }
  end
end

class Merb::BootLoader::MixinSessionContainer < Merb::BootLoader

  # Mixin the correct session container.
  def self.run
    Merb.register_session_type('memory',
      Merb.framework_root / "merb-core" / "dispatch" / "session" / "memory",
      "Using in-memory sessions; sessions will be lost whenever the server stops.")

    Merb.register_session_type('memcache',
      Merb.framework_root /  "merb-core" / "dispatch" / "session" / "memcached",
      "Using 'memcached' sessions")

    Merb.register_session_type('cookie', # Last session type becomes the default
      Merb.framework_root /  "merb-core" / "dispatch" / "session" / "cookie",
      "Using 'share-nothing' cookie sessions (4kb limit per client)")



    Merb::Controller.class_eval do
      session_store = Merb::Config[:session_store].to_s
      if ["", "false", "none"].include?(session_store)
        Merb.logger.warn "Not Using Sessions"
      elsif reg = Merb.registered_session_types[session_store]
        Merb::BootLoader::MixinSessionContainer.check_for_secret_key if session_store == "cookie"
        Merb::BootLoader::MixinSessionContainer.check_for_session_id_key
        require reg[:file]
        include ::Merb::SessionMixin
        Merb.logger.warn reg[:description]
      else
        Merb.logger.warn "Session store not found, '#{Merb::Config[:session_store]}'."
        Merb.logger.warn "Defaulting to CookieStore Sessions"
        Merb::BootLoader::MixinSessionContainer.check_for_secret_key
        Merb::BootLoader::MixinSessionContainer.check_for_session_id_key
        require Merb.registered_session_types['cookie'][:file]
        include ::Merb::SessionMixin
        Merb.logger.warn "(plugin not installed?)"
      end
    end

    Merb.logger.flush
  end

  # Sets the controller session ID key if it has been set in config.
  def self.check_for_session_id_key
    if Merb::Config[:session_id_key]
      Merb::Controller._session_id_key = Merb::Config[:session_id_key]
    end
  end

  # Attempts to set the session secret key. This method will exit if the key
  # does not exist or is shorter than 16 charaters.
  def self.check_for_secret_key
    unless Merb::Config[:session_secret_key] && (Merb::Config[:session_secret_key].length >= 16)
      Merb.logger.warn("You must specify a session_secret_key in your merb.yml, and it must be at least 16 characters\nbailing out...")
      exit!
    end
    Merb::Controller._session_secret_key = Merb::Config[:session_secret_key]
  end
end

class Merb::BootLoader::ChooseAdapter < Merb::BootLoader

  # Choose the Rack adapter/server to use and set Merb.adapter.
  def self.run
    Merb.adapter = Merb::Rack::Adapter.get(Merb::Config[:adapter])
  end
end

class Merb::BootLoader::StartWorkerThread < Merb::BootLoader

  # Choose the Rack adapter/server to use and set Merb.adapter.
  def self.run
    Merb::Worker.new
  end
end

class Merb::BootLoader::RackUpApplication < Merb::BootLoader
  # Setup the Merb Rack App or read a rackup file located at
  # Merb::Config[:rackup] with the same syntax as the
  # rackup tool that comes with rack. Automatically evals the file in
  # the context of a Rack::Builder.new { } block. Allows for mounting
  # additional apps or middleware.
  def self.run
    require 'rack'
    if File.exists?(Merb.dir_for(:config) / "rack.rb")
      Merb::Config[:rackup] ||= Merb.dir_for(:config) / "rack.rb"
    end

    if Merb::Config[:rackup]
      rackup_code = File.read(Merb::Config[:rackup])
      Merb::Config[:app] = eval("::Rack::Builder.new {( #{rackup_code}\n )}.to_app", TOPLEVEL_BINDING, Merb::Config[:rackup])
    else
      Merb::Config[:app] = ::Rack::Builder.new {
         if prefix = ::Merb::Config[:path_prefix]
           use Merb::Rack::PathPrefix, prefix
         end
         use Merb::Rack::Static, Merb.dir_for(:public)
         run Merb::Rack::Application.new
       }.to_app
    end
  end
end

class Merb::BootLoader::ReloadClasses < Merb::BootLoader

  class TimedExecutor
    def self.every(seconds, &block)
      Thread.abort_on_exception = true
      Thread.new do
        loop do
          sleep( seconds )
          block.call
        end
        Thread.exit
      end
    end
  end

  # Setup the class reloader if it's been specified in config.
  def self.run
    return unless Merb::Config[:reload_classes]

    TimedExecutor.every(Merb::Config[:reload_time] || 0.5) do
      reload
    end
    
  end

  # Reloads all files.
  def self.reload
    paths = []
    Merb.load_paths.each do |path_name, file_info|
      path, glob = file_info
      next unless glob
      paths << Dir[path / glob]
    end

    paths << Merb.dir_for(:application) if Merb.dir_for(:application) && File.file?(Merb.dir_for(:application))

    paths.flatten.each do |file|
      next if Merb::BootLoader::LoadClasses::MTIMES[file] && Merb::BootLoader::LoadClasses::MTIMES[file] == File.mtime(file)
      Merb::BootLoader::LoadClasses.reload(file)
    end
  end
end

class Merb::BootLoader::ReloadTemplates < Merb::BootLoader

  # Reloads all templates if the reload_templates key has been set in config.
  def self.run
    unless Merb::Config.key?(:reload_templates)
      Merb::Config[:reload_templates] = (Merb.environment == "development")
    end
  end
end<|MERGE_RESOLUTION|>--- conflicted
+++ resolved
@@ -62,15 +62,11 @@
         until subclasses.empty?
           time = Time.now.to_i
           bootloader = subclasses.shift
-<<<<<<< HEAD
-          if ENV['DEBUG'] && Merb.logger
+          if (ENV['DEBUG'] || $DEBUG || Merb::Config[:verbose]) && Merb.logger
             Merb.logger.debug!("Loading: #{bootloader}")
           end
-=======
-          Merb.logger.debug!("Loading: #{bootloader}") if Merb::Config[:verbose] || ENV['DEBUG'] || $DEBUG
->>>>>>> 03ab9c4a
           Object.full_const_get(bootloader).run
-          if ENV['DEBUG'] && Merb.logger
+          if (ENV['DEBUG'] || $DEBUG || Merb::Config[:verbose]) && Merb.logger
             Merb.logger.debug!("It took: #{Time.now.to_i - time}")
           end
           self.finished << bootloader
