require Merb.framework_root / "merb-core" / "dispatch" / "default_exception" / "default_exception"

module Merb
  class Dispatcher
    class << self
      include Merb::ControllerExceptions
      
      attr_accessor :use_mutex
      
      @@work_queue = Queue.new
      
      # ==== Returns
      # Queue:: the current queue of dispatch jobs.
      # 
      # @api private
      def work_queue 
        @@work_queue
      end  
      
      Merb::Dispatcher.use_mutex = ::Merb::Config[:use_mutex]
      
      # Dispatch the rack environment. ControllerExceptions are rescued here
      # and redispatched.
      #
      # ==== Parameters
      # rack_env<Rack::Environment>::
      #   The rack environment, which is used to instantiate a Merb::Request
      #
      # ==== Returns
      # Merb::Controller::
      #   The Merb::Controller that was dispatched to
      # 
      # @api private
      def handle(request)
        request.handle
      end
    end
  end
  
  class Request
    include Merb::ControllerExceptions
    
    @@mutex = Mutex.new
    
    # Handles request routing and action dispatch.
    # 
    # ==== Returns
    # Merb::Controller:: the controller that handled the action dispatch.
    # 
    # @api private
    def handle
      start = Time.now
      Merb.logger.info "Started request handling: #{start.to_s}"
      
      find_route!
      return rack_response if handled?
      
      klass = controller
      Merb.logger.debug("Routed to: #{params.inspect}")
      
      unless klass < Controller
        raise NotFound, 
          "Controller '#{klass}' not found.\n" \
          "If Merb tries to find a controller for static files, " \
          "you may need to check your Rackup file, see the Problems " \
          "section at: http://wiki.merbivore.com/pages/rack-middleware"
      end
      
      if klass.abstract?
        raise NotFound, "The '#{klass}' controller has no public actions"
      end
      
      controller = dispatch_action(klass, params[:action])
      controller._benchmarks[:dispatch_time] = Time.now - start
      Merb.logger.info controller._benchmarks.inspect
      Merb.logger.flush
      controller.rack_response
    rescue Object => exception
<<<<<<< HEAD
      dispatch_exception(exception)
    end
    
    # Set up a faux controller to do redirection from the router 
    #
    # ==== Parameters
    # request<Merb::Request>::
    #   The Merb::Request object that was created in #handle
    # status<Integer>::
    #   The status code to return with the controller
    # url<String>::
    #   The URL to return
    #
    # ==== Example
    # r.match("/my/old/crusty/url").redirect("http://example.com/index.html")
    #
    # ==== Returns
    # Merb::Controller::
    #   Merb::Controller set with redirect headers and a 301/302 status
    # 
    # @api public
    def redirect
      status, url = redirect_status, redirect_url
      controller = Merb::Controller.new(self, status)
      
      Merb.logger.info("Dispatcher redirecting to: #{url} (#{status})")
      Merb.logger.flush
      
      controller.headers['Location'] = url
      controller.body = "<html><body>You are being <a href=\"#{url}\">redirected</a>.</body></html>"
      controller
=======
      dispatch_exception(exception).rack_response
>>>>>>> aa173048
    end
    
    private
    # Setup the controller and call the chosen action 
    #
    # ==== Parameters
    # klass<Merb::Controller>:: The controller class to dispatch to.
    # action<Symbol>:: The action to dispatch.
    # status<Integer>:: The status code to respond with.
    #
    # ==== Returns
    # Merb::Controller::
    #   The Merb::Controller that was dispatched to.
    # 
    # @api private
    def dispatch_action(klass, action, status=200)
      # build controller
      controller = klass.new(self, status)
      if Dispatcher.use_mutex
        @@mutex.synchronize { controller._dispatch(action) }
      else
        controller._dispatch(action)
      end
      controller
    end
    
    # Re-route the current request to the Exception controller if it is
    # available, and try to render the exception nicely.  
    #
    # You can handle exceptions by implementing actions for specific
    # exceptions such as not_found or for entire classes of exceptions
    # such as client_error. You can also implement handlers for 
    # exceptions outside the Merb exception hierarchy (e.g.
    # StandardError is caught in standard_error).
    #
    # ==== Parameters
    # exception<Object>::
    #   The exception object that was created when trying to dispatch the
    #   original controller.
    #
    # ==== Returns
    # Exceptions::
    #   The Merb::Controller that was dispatched to. 
    # 
    # @api private
    def dispatch_exception(exception)
      if(exception.is_a?(Merb::ControllerExceptions::Base) &&
         !exception.is_a?(Merb::ControllerExceptions::ServerError))
        Merb.logger.info(Merb.exception(exception))
      else
        Merb.logger.error(Merb.exception(exception))
      end
      
      self.exceptions = [exception]
      
      begin
        e = exceptions.first
        
        if action_name = e.action_name
          dispatch_action(Exceptions, action_name, e.class.status)
        else
          Merb::Dispatcher::DefaultException.new(self, e.class.status)._dispatch
        end
      rescue Object => dispatch_issue
        if e.same?(dispatch_issue) || exceptions.size > 5
          Merb::Dispatcher::DefaultException.new(self, e.class.status)._dispatch
        else
          Merb.logger.error("Dispatching #{e.class} raised another error.")
          Merb.logger.error(Merb.exception(dispatch_issue))
          
          exceptions.unshift dispatch_issue
          retry
        end
      end
    end
  end
end<|MERGE_RESOLUTION|>--- conflicted
+++ resolved
@@ -76,41 +76,7 @@
       Merb.logger.flush
       controller.rack_response
     rescue Object => exception
-<<<<<<< HEAD
-      dispatch_exception(exception)
-    end
-    
-    # Set up a faux controller to do redirection from the router 
-    #
-    # ==== Parameters
-    # request<Merb::Request>::
-    #   The Merb::Request object that was created in #handle
-    # status<Integer>::
-    #   The status code to return with the controller
-    # url<String>::
-    #   The URL to return
-    #
-    # ==== Example
-    # r.match("/my/old/crusty/url").redirect("http://example.com/index.html")
-    #
-    # ==== Returns
-    # Merb::Controller::
-    #   Merb::Controller set with redirect headers and a 301/302 status
-    # 
-    # @api public
-    def redirect
-      status, url = redirect_status, redirect_url
-      controller = Merb::Controller.new(self, status)
-      
-      Merb.logger.info("Dispatcher redirecting to: #{url} (#{status})")
-      Merb.logger.flush
-      
-      controller.headers['Location'] = url
-      controller.body = "<html><body>You are being <a href=\"#{url}\">redirected</a>.</body></html>"
-      controller
-=======
       dispatch_exception(exception).rack_response
->>>>>>> aa173048
     end
     
     private
