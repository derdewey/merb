module Merb

  class BootLoader

    # def self.subclasses
    #
    # @api plugin
    cattr_accessor :subclasses, :after_load_callbacks, :before_load_callbacks,
    :finished, :before_worker_shutdown_callbacks, :before_master_shutdown_callbacks

    self.subclasses, self.after_load_callbacks,
      self.before_load_callbacks, self.finished, self.before_master_shutdown_callbacks,
      self.before_worker_shutdown_callbacks = [], [], [], [], [], []

    class << self

      # Adds the inheriting class to the list of subclasses in a position
      # specified by the before and after methods.
      #
      # ==== Parameters
      # klass<Class>:: The class inheriting from Merb::BootLoader.
      #
      # ==== Returns
      # nil
      #
      # @api plugin
      def inherited(klass)
        subclasses << klass.to_s
        super
      end

      # Execute this boot loader after the specified boot loader.
      #
      # ==== Parameters
      # klass<~to_s>::
      #   The boot loader class after which this boot loader should be run.
      #
      # ==== Returns
      # nil
      #
      # @api plugin
      def after(klass)
        move_klass(klass, 1)
        nil
      end

      # Execute this boot loader before the specified boot loader.
      #
      # ==== Parameters
      # klass<~to_s>::
      #   The boot loader class before which this boot loader should be run.
      #
      # ==== Returns
      # nil
      #
      # @api plugin
      def before(klass)
        move_klass(klass, 0)
        nil
      end

      # Move a class that is inside the bootloader to some place in the Array,
      # relative to another class.
      #
      # ==== Parameters
      # klass<~to_s>::
      #   The klass to move the bootloader relative to
      # where<Integer>::
      #   0 means insert it before; 1 means insert it after
      #
      # ==== Returns
      # nil
      #
      # @api private
      def move_klass(klass, where)
        index = Merb::BootLoader.subclasses.index(klass.to_s)
        if index
          Merb::BootLoader.subclasses.delete(self.to_s)
          Merb::BootLoader.subclasses.insert(index + where, self.to_s)
        end
        nil
      end

      # Runs all boot loader classes by calling their run methods.
      #
      # ==== Returns
      # nil
      #
      # @api plugin
      def run
        Merb.started = true
        subklasses = subclasses.dup
        until subclasses.empty?
          time = Time.now.to_i
          bootloader = subclasses.shift
          if (ENV['DEBUG'] || $DEBUG || Merb::Config[:verbose]) && Merb.logger
            Merb.logger.debug!("Loading: #{bootloader}")
          end
          Object.full_const_get(bootloader).run
          if (ENV['DEBUG'] || $DEBUG || Merb::Config[:verbose]) && Merb.logger
            Merb.logger.debug!("It took: #{Time.now.to_i - time}")
          end
          self.finished << bootloader
        end
        self.subclasses = subklasses
        nil
      end

      # Determines whether or not a specific bootloader has finished yet.
      #
      # ==== Parameters
      # bootloader<String, Class>:: The name of the bootloader to check.
      #
      # ==== Returns
      # Boolean:: Whether or not the bootloader has finished.
      #
      # @api private
      def finished?(bootloader)
        self.finished.include?(bootloader.to_s)
      end

      # Set up the default framework
      #
      # ==== Returns
      # nil
      #
      # @api plugin
      # @overridable
      def default_framework
        %w[view model helper controller mailer part].each do |component|
          Merb.push_path(component.to_sym, Merb.root_path("app/#{component}s"))
        end
        Merb.push_path(:application,  Merb.root_path("app" / "controllers" / "application.rb"))
        Merb.push_path(:config,       Merb.root_path("config"), nil)
        Merb.push_path(:router,       Merb.dir_for(:config), (Merb::Config[:router_file] || "router.rb"))
        Merb.push_path(:lib,          Merb.root_path("lib"), nil)
        Merb.push_path(:merb_session, Merb.root_path("merb" / "session"))
        Merb.push_path(:log,          Merb.log_path, nil)
        Merb.push_path(:public,       Merb.root_path("public"), nil)
        Merb.push_path(:stylesheet,   Merb.dir_for(:public) / "stylesheets", nil)
        Merb.push_path(:javascript,   Merb.dir_for(:public) / "javascripts", nil)
        Merb.push_path(:image,        Merb.dir_for(:public) / "images", nil)
        nil
      end

      # Execute a block of code after the app loads.
      #
      # ==== Parameters
      # &block::
      #   A block to be added to the callbacks that will be executed after the
      #   app loads.
      #
      # @api public
      def after_app_loads(&block)
        after_load_callbacks << block
      end

      # Execute a block of code before the app loads but after dependencies load.
      #
      # ==== Parameters
      # &block::
      #   A block to be added to the callbacks that will be executed before the
      #   app loads.
      #
      # @api public
      def before_app_loads(&block)
        before_load_callbacks << block
      end

      def before_master_shutdown(&block)
        before_master_shutdown_callbacks << block
      end

      def before_worker_shutdown(&block)
        before_worker_shutdown_callbacks << block
      end
    end

  end

end

# Set up the logger.
#
# Place the logger inside of the Merb log directory (set up in
# Merb::BootLoader::BuildFramework)
class Merb::BootLoader::Logger < Merb::BootLoader

  # Sets Merb.logger to a new logger created based on the config settings.
  #
  # ==== Returns
  # nil
  #
  # @api plugin
  def self.run
    Merb::Config[:log_level] ||= begin
      if Merb.environment == "production"
        Merb::Logger::Levels[:warn]
      else
        Merb::Logger::Levels[:debug]
      end
    end

    Merb::Config[:log_stream] = Merb.log_stream

    print_warnings

    nil
  end

  # Print a warning if the installed version of rubygems is not supported
  #
  # ==== Returns
  # nil
  #
  # @api private
  def self.print_warnings
    if Gem::Version.new(Gem::RubyGemsVersion) < Gem::Version.new("1.1")
      Merb.fatal! "Merb requires Rubygems 1.1 and later. " \
        "Please upgrade RubyGems with gem update --system."
    end
  end
end

# Stores pid file.
#
# Only run if daemonization or clustering options specified on start.
# Port is taken from Merb::Config and must be already set at this point.
class Merb::BootLoader::DropPidFile < Merb::BootLoader
  class << self

    # Stores a PID file if Merb is running daemonized or clustered.
    #
    # ==== Returns
    # nil
    #
    # @api plugin
    def run
      Merb::Server.store_pid("main") #if Merb::Config[:daemonize] || Merb::Config[:cluster]
      nil
    end
  end
end

# Setup some useful defaults
class Merb::BootLoader::Defaults < Merb::BootLoader
  # Sets up the defaults
  # 
  # ==== Returns
  # nil
  # 
  # @api plugin
<<<<<<< HEAD
  def self.run
    Merb::Request.http_method_overrides.concat([
      proc { |c| c.params[:_method] },
      proc { |c| c.env['HTTP_X_HTTP_METHOD_OVERRIDE'] }
    ])
    nil
  end
=======
 def self.run
   Merb::Request.http_method_overrides.concat([
     proc { |c| c.params[:_method] },
     proc { |c| c.env['HTTP_X_HTTP_METHOD_OVERRIDE'] }
   ])
   nil
 end
>>>>>>> af150c23
end


# Build the framework paths.
#
# By default, the following paths will be used:
# application:: Merb.root/app/controller/application.rb
# config:: Merb.root/config
# lib:: Merb.root/lib
# log:: Merb.root/log
# view:: Merb.root/app/views
# model:: Merb.root/app/models
# controller:: Merb.root/app/controllers
# helper:: Merb.root/app/helpers
# mailer:: Merb.root/app/mailers
# part:: Merb.root/app/parts
#
# To override the default, set Merb::Config[:framework] in your initialization
# file. Merb::Config[:framework] takes a Hash whose key is the name of the
# path, and whose values can be passed into Merb.push_path (see Merb.push_path
# for full details).
#
# ==== Notes
# All paths will default to Merb.root, so you can get a flat-file structure by
# doing Merb::Config[:framework] = {}.
#
# ==== Example
#   Merb::Config[:framework] = {
#     :view   => Merb.root / "views",
#     :model  => Merb.root / "models",
#     :lib    => Merb.root / "lib",
#     :public => [Merb.root / "public", nil]
#     :router => [Merb.root / "config", "router.rb"]
#   }
#
# That will set up a flat directory structure with the config files and
# controller files under Merb.root, but with models, views, and lib with their
# own folders off of Merb.root.
class Merb::BootLoader::BuildFramework < Merb::BootLoader
  class << self

    # Builds the framework directory structure.
    #
    # ==== Returns
    # nil
    def run
      build_framework
      nil
    end

    # Sets up merb paths to support the app's file layout. First, config/framework.rb is checked,
    # next we look for Merb.root/framework.rb, finally we use the default merb layout (Merb::BootLoader.default_framework)
    #
    # This method can be overriden to support other application layouts.
    #
    # ==== Returns
    # nil
    #
    # @api plugin
    # @overridable
    def build_framework
      if File.exists?(Merb.root / "config" / "framework.rb")
        require Merb.root / "config" / "framework"
      elsif File.exists?(Merb.root / "framework.rb")
        require Merb.root / "framework"
      else
        Merb::BootLoader.default_framework
      end
      (Merb::Config[:framework] || {}).each do |name, path|
        path = Array(path)
        Merb.push_path(name, path.first, path.length == 2 ? path[1] : "**/*.rb")
      end
      nil
    end
  end
end

class Merb::BootLoader::Dependencies < Merb::BootLoader

  # ==== Returns
  # Array[Gem::Dependency]:: The dependencies regiestered in init.rb.
  #
  # @api plugin
  cattr_accessor :dependencies
  self.dependencies = []

  # Load the init_file specified in Merb::Config or if not specified, the
  # init.rb file from the Merb configuration directory, and any environment
  # files, which register the list of necessary dependencies and any
  # after_app_loads hooks.
  #
  # Dependencies can hook into the bootloader process itself by using
  # before or after insertion methods. Since these are loaded from this
  # bootloader (Dependencies), they can only adapt the bootloaders that
  # haven't been loaded up until this point.
  #
  # ==== Returns
  # nil
  #
  # @api plugin
  def self.run
    set_encoding
    # this is crucial: load init file with all the preferences
    # then environment init file, then start enabling specific
    # components, load dependencies and update logger.
    unless Merb::disabled?(:initfile)
      load_initfile
      load_env_config
    end
    enable_json_gem unless Merb::disabled?(:json)
    load_dependencies
    update_logger
    nil
  end

  # Load each dependency that has been declared so far.
  #
  # ==== Returns
  # nil
  #
  # @api private
  def self.load_dependencies
    dependencies.each { |dependency| Kernel.load_dependency(dependency) }
    nil
  end

  # Loads json or json_pure and requires it.
  #
  # ==== Returns
  # nil
  def self.enable_json_gem
    gem "json"
    require "json/ext"
  rescue LoadError
    gem "json_pure"
    require "json/pure"
  end

  # Resets the logger and sets the log_stream to Merb::Config[:log_file]
  # if one is specified, falling back to STDOUT.
  #
  # ==== Returns
  # nil
  #
  # @api private
  def self.update_logger
    Merb.reset_logger!

    # If log file is given, use it and not log stream we have.
    if Merb::Config[:log_file]
      raise "log file should be a string, got: #{Merb::Config[:log_file].inspect}" unless Merb::Config[:log_file].is_a?(String)
      STDOUT.puts "Logging to file at #{Merb::Config[:log_file]}" unless Merb.testing?
      Merb::Config[:log_stream] = File.open(Merb::Config[:log_file], "w+")
    # but if it's not given, fallback to log stream or stdout
    else
      Merb::Config[:log_stream] ||= STDOUT
    end

    nil
  end

  # Default encoding to UTF8 if it has not already been set to something else.
  #
  # ==== Returns
  # nil
  #
  # @api private
  def self.set_encoding
    $KCODE = 'UTF8' if $KCODE == 'NONE' || $KCODE.blank?
    nil
  end

  private

    # Determines the path for the environment configuration file
    #
    # ==== Returns
    # String:: The path to the config file for the environment
    #
    # @api private
    def self.env_config
      Merb.dir_for(:config) / "environments" / (Merb.environment + ".rb")
    end

    # Checks to see whether or not an environment configuration exists
    #
    # ==== Returns
    # Boolean:: Whether or not the environment configuration file exists.
    #
    # @api private
    def self.env_config?
      Merb.environment && File.exist?(env_config)
    end

    # Loads the environment configuration file, if it is present
    #
    # ==== Returns
    # nil
    #
    # @api private
    def self.load_env_config
      if env_config?
        STDOUT.puts "Loading #{env_config}" unless Merb.testing?
        load(env_config)
      end
      nil
    end

    # Determines the init file to use, if any.
    # By default Merb uses init.rb from application config directory.
    #
    # ==== Returns
    # nil
    #
    # @api private
    def self.initfile
      if Merb::Config[:init_file]
        Merb::Config[:init_file].chomp(".rb") + ".rb"
      else
        Merb.dir_for(:config) / "init.rb"
      end
    end

    # Loads the init file, should one exist
    #
    # ==== Returns
    # nil
    #
    # @api private
    def self.load_initfile
      if File.exists?(initfile)
        STDOUT.puts "Loading init file from #{initfile}" unless Merb.testing?
        load(initfile)
      elsif !Merb.testing?
        Merb.fatal! "You are not in a Merb application, or you are in " \
          "a flat application and have not specified the init file. If you " \
          "are trying to create a new merb application, use merb-gen app."
      end
      nil
    end
end

class Merb::BootLoader::MixinSession < Merb::BootLoader

  # Mixin the session functionality; this is done before BeforeAppLoads
  # so that SessionContainer and SessionStoreContainer can be subclassed by
  # plugin session stores for example - these need to be loaded in a
  # before_app_loads block or a BootLoader that runs after MixinSession.
  #
  # Note: access to Merb::Config is needed, so it needs to run after
  # Merb::BootLoader::Dependencies is done.
  #
  # ==== Returns
  # nil
  #
  # @api plugin
  def self.run
    require 'merb-core/dispatch/session'
    Merb::Controller.send(:include, ::Merb::SessionMixin)
    Merb::Request.send(:include, ::Merb::SessionMixin::RequestMixin)
  end

end

class Merb::BootLoader::BeforeAppLoads < Merb::BootLoader

  # Call any before_app_loads hooks that were registered via before_app_loads
  # in any plugins.
  #
  # ==== Returns
  # nil
  #
  # @api plugin
  def self.run
    Merb::BootLoader.before_load_callbacks.each { |x| x.call }
    nil
  end
end

# Load all classes inside the load paths.
#
# This is used in conjunction with Merb::BootLoader::ReloadClasses to track
# files that need to be reloaded, and which constants need to be removed in
# order to reload a file.
#
# This also adds the model, controller, and lib directories to the load path,
# so they can be required in order to avoid load-order issues.
class Merb::BootLoader::LoadClasses < Merb::BootLoader
  LOADED_CLASSES = {}
  MTIMES = {}

  class << self

    # Load all classes from Merb's native load paths.
    #
    # If fork-based loading is used, every time classes are loaded this will return in a new spawner process
    # and boot loading will continue from this point in the boot loading process.
    #
    # If fork-based loading is not in use, this only returns once and does not fork a new
    # process.
    #
    # ==== Returns
    # Returns at least once:
    #   nil
    #
    # @api plugin
    def run
      # Add models, controllers, helpers and lib to the load path
      unless @ran
        $LOAD_PATH.unshift Merb.dir_for(:model)
        $LOAD_PATH.unshift Merb.dir_for(:controller)
        $LOAD_PATH.unshift Merb.dir_for(:lib)
        $LOAD_PATH.unshift Merb.dir_for(:helper)
      end

      @ran = true
      # process name you see in ps output
      $0 = "merb#{" : " + Merb::Config[:name] if Merb::Config[:name]} : master"

      # Log the process configuration user defined signal 1 (SIGUSR1) is received.
      Merb.trap("USR1") do
        Merb.logger.fatal! "Configuration:\n#{Merb::Config.to_hash.merge(:pid => $$).to_yaml}\n\n"
      end

      if Merb::Config[:fork_for_class_load] && !Merb.testing?
        start_transaction
      else
        Merb.trap('INT') do
          Merb.logger.warn! "Reaping Workers"
          reap_workers
        end
      end

      # Load application file if it exists - for flat applications
      load_file Merb.dir_for(:application) if File.file?(Merb.dir_for(:application))

      # Load classes and their requirements
      Merb.load_paths.each do |component, path|
        next if path.last.blank? || component == :application || component == :router
        load_classes(path.first / path.last)
      end

      Merb::Controller.send :include, Merb::GlobalHelpers

      nil
    end

    # Wait for any children to exit, remove the "main" PID, and
    # exit.
    #
    # ==== Returns
    # (Does not return.)
    #
    # @api private
    def exit_gracefully
      # wait all workers to exit
      Process.waitall
      # remove master process pid
      Merb::Server.remove_pid("main")
      # terminate, workers remove their own pids
      # in on exit hook

      Merb::BootLoader.before_master_shutdown_callbacks.each do |cb|
        begin
          cb.call
        rescue Exception => e
          Merb.logger.fatal "before_master_shutdown callback crashed: #{e.message}"
        end
      end
      exit
    end

    # Set up the BEGIN point for fork-based loading and sets up
    # any signals in the parent and child. This is done by forking
    # the app. The child process continues on to run the app. The parent
    # process waits for the child process to finish and either forks again
    #
    #
    # ==== Returns
    # Parent Process:
    #   (Does not return.)
    # Child Process returns at least once:
    #   nil
    #
    # @api private

    def start_transaction
      Merb.logger.warn! "Parent pid: #{Process.pid}"
      reader, writer = nil, nil

      if GC.respond_to?(:copy_on_write_friendly=)
        GC.copy_on_write_friendly = true
      end

      loop do
        # create two connected endpoints
        # we use them for master/workers communication
        reader, @writer = IO.pipe
        pid = Kernel.fork

        # pid means we're in the parent; only stay in the loop if that is case
        break unless pid
        # writer must be closed so reader can generate EOF condition
        @writer.close

        # master process stores pid to merb.main.pid
        Merb::Server.store_pid("main")

        if Merb::Config[:console_trap]
          Merb.trap("INT") {}
        else
          # send ABRT to worker on INT
          Merb.trap("INT") do
            Merb.logger.warn! "Reaping Workers"
            begin
              Process.kill("ABRT", pid)
            rescue SystemCallError
            end
            exit_gracefully
          end
        end

        Merb.trap("HUP") do
          Merb.logger.warn! "Doing a fast deploy\n"
          Process.kill("HUP", pid)
        end

        reader_ary = [reader]
        loop do
          # wait for worker to exit and capture exit status
          #
          #
          # WNOHANG specifies that wait2 exists without waiting
          # if no worker processes are ready to be noticed.
          if exit_status = Process.wait2(pid, Process::WNOHANG)
            # wait2 returns a 2-tuple of process id and exit
            # status.
            #
            # We do not care about specific pid here.
            exit_status[1] && exit_status[1].exitstatus == 128 ? break : exit
          end
          # wait for data to become available, timeout in 0.25 of a second
          if select(reader_ary, nil, nil, 0.25)
            begin
              # no open writers
              next if reader.eof?
              msg = reader.readline
              if msg =~ /128/
                Process.detach(pid)
                break
              else
                exit_gracefully
              end
            rescue SystemCallError
              exit_gracefully
            end
          end
        end
      end

      reader.close

      # add traps to the worker
      if Merb::Config[:console_trap]
        Merb::Server.add_irb_trap
        at_exit { reap_workers }
      else
        Merb.trap('INT') { Merb::BootLoader.before_worker_shutdown_callbacks.each { |cb| cb.call } }
        Merb.trap('ABRT') { reap_workers }
        Merb.trap('HUP') { reap_workers(128) }
      end
    end

    # Reap any workers of the spawner process and
    # exit with an appropriate status code.
    #
    # Note that exiting the spawner process with a status code
    # of 128 when a master process exists will cause the
    # spawner process to be recreated, and the app code reloaded.
    #
    # ==== Parameters
    # status<Integer>:: The status code to exit with. Defaults to 0.
    #
    # ==== Returns
    # (Does not return.)
    #
    # @api private
    # @param status<Integer> The status code to exit with
    # @param sig<String>     The signal to send to workers
    def reap_workers(status = 0, sig = "ABRT")
      Merb.logger.info "Executed all before worker shutdown callbacks..."
      Merb::BootLoader.before_worker_shutdown_callbacks.each do |cb|
        begin
          cb.call
        rescue Exception => e
          Merb.logger.fatal "before worker shutdown callback crashed: #{e.message}"
        end

      end

      Merb.exiting = true unless status == 128

      begin
        @writer.puts(status.to_s) if @writer
      rescue SystemCallError
      end

      threads = []

      ($WORKERS || []).each do |p|
        threads << Thread.new do
          begin
            Process.kill(sig, p)
            Process.wait2(p)
          rescue SystemCallError
          end
        end
      end
      threads.each {|t| t.join }
      exit(status)
    end

    # Loads a file, tracking its modified time and, if necessary, the classes it declared.
    #
    # ==== Parameters
    # file<String>:: The file to load.
    #
    # ==== Returns
    # nil
    #
    # @api private
    def load_file(file)
      # Don't do this expensive operation unless we need to
      unless Merb::Config[:fork_for_class_load]
        klasses = ObjectSpace.classes.dup
      end

      # Ignore the file for syntax errors. The next time
      # the file is changed, it'll be reloaded again
      begin
        load file
      rescue SyntaxError => e
        Merb.logger.error "Cannot load #{file} because of syntax error: #{e.message}"
      ensure
        if Merb::Config[:reload_classes]
          MTIMES[file] = File.mtime(file)
        end
      end

      # Don't do this expensive operation unless we need to
      unless Merb::Config[:fork_for_class_load]
        LOADED_CLASSES[file] = ObjectSpace.classes - klasses
      end

      nil
    end

    # Load classes from given paths - using path/glob pattern.
    #
    # ==== Parameters
    # *paths<Array>::
    #   Array of paths to load classes from - may contain glob pattern
    #
    # ==== Returns
    # nil
    #
    # @api private
    def load_classes(*paths)
      orphaned_classes = []
      paths.flatten.each do |path|
        Dir[path].each do |file|
          begin
            load_file file
          rescue NameError => ne
            orphaned_classes.unshift(file)
          end
        end
      end
      load_classes_with_requirements(orphaned_classes)
    end

    # Reloads the classes in the specified file. If fork-based loading is used,
    # this causes the current processes to be killed and and all classes to be
    # reloaded. If class-based loading is not in use, the classes declared in that file
    # are removed and the file is reloaded.
    #
    # ==== Parameters
    # file<String>:: The file to reload.
    #
    # ==== Returns
    # When fork-based loading is used:
    #   (Does not return.)
    # When fork-based loading is not in use:
    #   nil
    #
    # @api private
    def reload(file)
      if Merb::Config[:fork_for_class_load]
        reap_workers(128)
      else
        remove_classes_in_file(file) { |f| load_file(f) }
      end
    end

    # Removes all classes declared in the specified file. Any hashes which use classes as keys
    # will be protected provided they have been added to Merb.klass_hashes. These hashes have their
    # keys substituted with placeholders before the file's classes are unloaded. If a block is provided,
    # it is called before the substituted keys are reconstituted.
    #
    # ==== Parameters
    # file<String>:: The file to remove classes for.
    # &block:: A block to call with the file that has been removed before klass_hashes are updated
    # to use the current values of the constants they used as keys.
    #
    # ==== Returns
    # nil
    #
    # @api private
    def remove_classes_in_file(file, &block)
      Merb.klass_hashes.each { |x| x.protect_keys! }
      if klasses = LOADED_CLASSES.delete(file)
        klasses.each { |klass| remove_constant(klass) unless klass.to_s =~ /Router/ }
      end
      yield file if block_given?
      Merb.klass_hashes.each {|x| x.unprotect_keys!}
      nil
    end

    # Removes the specified class.
    #
    # Additionally, removes the specified class from the subclass list of every superclass that
    # tracks it's subclasses in an array returned by _subclasses_list. Classes that wish to use this
    # functionality are required to alias the reader for their list of subclasses
    # to _subclasses_list. Plugins for ORMs and other libraries should keep this in mind.
    #
    # ==== Parameters
    # const<Class>:: The class to remove.
    #
    # ==== Returns
    # nil
    #
    # @api private
    def remove_constant(const)
      # This is to support superclasses (like AbstractController) that track
      # their subclasses in a class variable.
      superklass = const
      until (superklass = superklass.superclass).nil?
        if superklass.respond_to?(:_subclasses_list)
          superklass.send(:_subclasses_list).delete(klass)
          superklass.send(:_subclasses_list).delete(klass.to_s)
        end
      end

      parts = const.to_s.split("::")
      base = parts.size == 1 ? Object : Object.full_const_get(parts[0..-2].join("::"))
      object = parts[-1].to_s
      begin
        base.send(:remove_const, object)
        Merb.logger.debug("Removed constant #{object} from #{base}")
      rescue NameError
        Merb.logger.debug("Failed to remove constant #{object} from #{base}")
      end
      nil
    end

    private

    # "Better loading" of classes.  If a file fails to load due to a NameError
    # it will be added to the failed_classes and load cycle will be repeated unless
    # no classes load.
    #
    # ==== Parameters
    # klasses<Array[Class]>:: Classes to load.
    #
    # ==== Returns
    # nil
    #
    # @api private
    def load_classes_with_requirements(klasses)
      klasses.uniq!

      while klasses.size > 0
        # Note size to make sure things are loading
        size_at_start = klasses.size

        # List of failed classes
        failed_classes = []
        # Map classes to exceptions
        error_map = {}

        klasses.each do |klass|
          klasses.delete(klass)
          begin
            load_file klass
          rescue NameError => ne
            error_map[klass] = ne
            failed_classes.push(klass)
          end
        end

        # Keep list of classes unique
        failed_classes.each { |k| klasses.push(k) unless klasses.include?(k) }

        # Stop processing if nothing loads or if everything has loaded
        if klasses.size == size_at_start && klasses.size != 0
          # Write all remaining failed classes and their exceptions to the log
          messages = error_map.only(*failed_classes).map do |klass, e|
            ["Could not load #{klass}:\n\n#{e.message} - (#{e.class})",
              "#{(e.backtrace || []).join("\n")}"]
          end
          messages.each { |msg, trace| Merb.logger.fatal!("#{msg}\n\n#{trace}") }
          Merb.fatal! "#{failed_classes.join(", ")} failed to load."
        end
        break if(klasses.size == size_at_start || klasses.size == 0)
      end

      nil
    end

  end

end

# Loads the router file. This needs to happen after everything else is loaded while merb is starting up to ensure
# the router has everything it needs to run.
class Merb::BootLoader::Router < Merb::BootLoader
  class << self

    # load the router file
    #
    # ==== Returns
    # nil
    #
    # @api plugin
    def run
      Merb::BootLoader::LoadClasses.load_file(router_file) if router_file

      nil
    end

    # Tries to find the router file.
    #
    # ==== Returns
    # String:: The path to the router file if it exists, nil otherwise.
    def router_file
      @router_file ||= begin
        if File.file?(router = Merb.dir_for(:router) / Merb.glob_for(:router))
          router
        end
      end
    end

  end
end

# Precompiles all non-partial templates.
class Merb::BootLoader::Templates < Merb::BootLoader
  class << self

    # Loads all non-partial templates into the Merb::InlineTemplates module.
    #
    # ==== Returns
    # Array[String]:: The list of template files which were loaded.
    #
    # @api plugin
    def run
      template_paths.each do |path|
        Merb::Template.inline_template(File.open(path))
      end
    end

    # Finds a list of templates to load.
    #
    # ==== Returns
    # Array[String]:: All found template files whose basename does not begin with "_".
    #
    # @api private
    def template_paths
      extension_glob = "{#{Merb::Template.template_extensions.join(',')}}"

      # This gets all templates set in the controllers template roots
      # We separate the two maps because most of controllers will have
      # the same _template_root, so it's silly to be globbing the same
      # path over and over.
      controller_view_paths = []
      Merb::AbstractController._abstract_subclasses.each do |klass|
        next if (const = Object.full_const_get(klass))._template_root.blank?
        controller_view_paths += const._template_roots.map { |pair| pair.first }
      end
      template_paths = controller_view_paths.uniq.compact.map { |path| Dir["#{path}/**/*.#{extension_glob}"] }

      # This gets the templates that might be created outside controllers
      # template roots.  eg app/views/shared/*
      template_paths << Dir["#{Merb.dir_for(:view)}/**/*.#{extension_glob}"] if Merb.dir_for(:view)

      # This ignores templates for partials, which need to be compiled at use time to generate
      # a preamble that assigns local variables
      template_paths.flatten.compact.uniq.grep(%r{^.*/[^_][^/]*$})
    end
  end
end

# Register the default MIME types:
#
# By default, the mime-types include:
# :all:: no transform, */*
# :yaml:: to_yaml, application/x-yaml or text/yaml
# :text:: to_text, text/plain
# :html:: to_html, text/html or application/xhtml+xml or application/html
# :xml:: to_xml, application/xml or text/xml or application/x-xml
# :js:: to_json, text/javascript ot application/javascript or application/x-javascript
# :json:: to_json, application/json or text/x-json
class Merb::BootLoader::MimeTypes < Merb::BootLoader

  # Registers the default MIME types.
  #
  # ==== Returns
  # nil
  #
  # @api plugin
  def self.run
    Merb.add_mime_type(:all,  nil,      %w[*/*])
    Merb.add_mime_type(:yaml, :to_yaml, %w[application/x-yaml text/yaml], :charset => "utf-8")
    Merb.add_mime_type(:text, :to_text, %w[text/plain], :charset => "utf-8")
    Merb.add_mime_type(:html, :to_html, %w[text/html application/xhtml+xml application/html], :charset => "utf-8")
    Merb.add_mime_type(:xml,  :to_xml,  %w[application/xml text/xml application/x-xml], {:charset => "utf-8"}, 0.9998)
    Merb.add_mime_type(:js,   :to_json, %w[text/javascript application/javascript application/x-javascript], :charset => "utf-8")
    Merb.add_mime_type(:json, :to_json, %w[application/json text/x-json], :charset => "utf-8")
    nil
  end
end

# Set up cookies support in Merb::Controller and Merb::Request
class Merb::BootLoader::Cookies < Merb::BootLoader

  # Set up cookies support in Merb::Controller and Merb::Request
  #
  # ==== Returns
  # nil
  #
  # @api plugin
  def self.run
    require 'merb-core/dispatch/cookies'
    Merb::Controller.send(:include, Merb::CookiesMixin)
    Merb::Request.send(:include, Merb::CookiesMixin::RequestMixin)
    nil
  end

end

class Merb::BootLoader::SetupSession < Merb::BootLoader

  # Enable the configured session container(s); any class that inherits from
  # SessionContainer will be considered by its session_store_type attribute.
  #
  # ==== Returns
  # nil
  #
  # @api plugin
  def self.run
    # Require all standard session containers.
    Dir[Merb.framework_root / "merb-core" / "dispatch" / "session" / "*.rb"].each do |file|
      base_name = File.basename(file, ".rb")
      require file unless base_name == "container" || base_name == "store_container"
    end

    # Set some defaults.
    Merb::Config[:session_id_key] ||= "_session_id"

    # List of all session_stores from :session_stores and :session_store config options.
    config_stores = Merb::Config.session_stores

    # Register all configured session stores - any loaded session container class
    # (subclassed from Merb::SessionContainer) will be available for registration.
    Merb::SessionContainer.subclasses.each do |class_name|
      if(store = Object.full_const_get(class_name)) &&
        config_stores.include?(store.session_store_type)
          Merb::Request.register_session_type(store.session_store_type, class_name)
      end
    end

    # Mixin the Merb::Session module to add app-level functionality to sessions
    Merb::SessionContainer.send(:include, Merb::Session)
    nil
  end

end

# In case someone's running a sparse app, the default exceptions require the
# Exceptions class.  This must run prior to the AfterAppLoads BootLoader
# So that plugins may have ensured access in the after_app_loads block
class Merb::BootLoader::SetupStubClasses < Merb::BootLoader
  # Declares empty Application and Exception controllers.
  #
  # ==== Returns
  # nil
  #
  # @api plugin
  def self.run
    unless defined?(Exceptions)
      Object.class_eval <<-RUBY
        class Application < Merb::Controller
          abstract!
        end

        class Exceptions < Merb::Controller
        end
      RUBY
    end
    nil
  end
end

class Merb::BootLoader::AfterAppLoads < Merb::BootLoader

  # Call any after_app_loads hooks that were registered via after_app_loads in
  # init.rb.
  #
  # ==== Returns
  # nil
  #
  # @api plugin
  def self.run
    Merb::BootLoader.after_load_callbacks.each {|x| x.call }
    nil
  end
end

class Merb::BootLoader::ChooseAdapter < Merb::BootLoader

  # Choose the Rack adapter/server to use and set Merb.adapter.
  #
  # ==== Returns
  # nil
  #
  # @api plugin
  def self.run
    Merb.adapter = Merb::Rack::Adapter.get(Merb::Config[:adapter])
  end
end

class Merb::BootLoader::RackUpApplication < Merb::BootLoader
  # Setup the Merb Rack App or read a rackup file located at
  # Merb::Config[:rackup] with the same syntax as the
  # rackup tool that comes with rack. Automatically evals the file in
  # the context of a Rack::Builder.new { } block. Allows for mounting
  # additional apps or middleware.
  #
  # ==== Returns
  # nil
  #
  # @api plugin
  def self.run
    require 'rack'
    if File.exists?(Merb.dir_for(:config) / "rack.rb")
      Merb::Config[:rackup] ||= Merb.dir_for(:config) / "rack.rb"
    end

    if Merb::Config[:rackup]
      rackup_code = File.read(Merb::Config[:rackup])
      Merb::Config[:app] = eval("::Rack::Builder.new {( #{rackup_code}\n )}.to_app", TOPLEVEL_BINDING, Merb::Config[:rackup])
    else
      Merb::Config[:app] = ::Rack::Builder.new {
         if prefix = ::Merb::Config[:path_prefix]
           use Merb::Rack::PathPrefix, prefix
         end
         use Merb::Rack::Static, Merb.dir_for(:public)
         run Merb::Rack::Application.new
       }.to_app
    end

    nil
  end
end

class Merb::BootLoader::ReloadClasses < Merb::BootLoader

  class TimedExecutor
    # Executes the associated block every @seconds@ seconds in a separate thread.
    #
    # ==== Parameters
    # seconds<Integer>:: Number of seconds to sleep in between runs of &block.
    # &block:: The block to execute periodically.
    #
    # ==== Returns
    # Thread:: The thread executing the block periodically.
    #
    # @api private
    def self.every(seconds, &block)
      Thread.abort_on_exception = true
      Thread.new do
        loop do
          sleep( seconds )
          yield
        end
        Thread.exit
      end
    end
  end

  # Set up the class reloader if class reloading is enabled. This checks periodically
  # for modifications to files loaded by the LoadClasses BootLoader and reloads them
  # when they are modified.
  #
  # ==== Returns
  # nil
  #
  # @api plugin
  def self.run
    return unless Merb::Config[:reload_classes]

    paths = []
    Merb.load_paths.each do |path_name, file_info|
      path, glob = file_info
      next unless glob
      paths << Dir[path / glob]
    end

    if Merb.dir_for(:application) && File.file?(Merb.dir_for(:application))
      paths << Merb.dir_for(:application)
    end

    paths.flatten!

    TimedExecutor.every(Merb::Config[:reload_time] || 0.5) do
      GC.start
      reload(paths)
    end

    nil
  end

  # Reloads all files which have been modified since they were last loaded.
  #
  # ==== Returns
  # nil
  #
  # @api private
  def self.reload(paths)
    paths.each do |file|
      next if LoadClasses::MTIMES[file] &&
        LoadClasses::MTIMES[file] == File.mtime(file)

      LoadClasses.reload(file)
    end

    nil
  end
end<|MERGE_RESOLUTION|>--- conflicted
+++ resolved
@@ -250,7 +250,6 @@
   # nil
   # 
   # @api plugin
-<<<<<<< HEAD
   def self.run
     Merb::Request.http_method_overrides.concat([
       proc { |c| c.params[:_method] },
@@ -258,15 +257,6 @@
     ])
     nil
   end
-=======
- def self.run
-   Merb::Request.http_method_overrides.concat([
-     proc { |c| c.params[:_method] },
-     proc { |c| c.env['HTTP_X_HTTP_METHOD_OVERRIDE'] }
-   ])
-   nil
- end
->>>>>>> af150c23
 end
 
 
