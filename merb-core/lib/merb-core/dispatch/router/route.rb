--- conflicted
+++ resolved
@@ -244,12 +244,7 @@
         def compiled
           ruby  = ""
           ruby << "lambda do |params, defaults|\n"
-<<<<<<< HEAD
-          ruby << "  anchor       = params.delete(:anchor)\n"
-          ruby << "  fragment     = params.delete(:fragment) || anchor\n"
-=======
           ruby << "  fragment     = params.delete(:anchor) || params.delete(:fragment)\n"
->>>>>>> 86adeb2d
           ruby << "  query_params = params.dup\n"
           
           with(@segments) do
