--- conflicted
+++ resolved
@@ -113,11 +113,7 @@
 end
 
 # task "spec"           => ["specs:mri"]
-<<<<<<< HEAD
 # task "specs"          => ["specs:mri"]
-=======
-task "specs"          => ["specs:mri"]
->>>>>>> 8f464356
 task "specs:private"  => ["specs:mri:private"]
 task "specs:public"   => ["specs:mri:public"]
 
