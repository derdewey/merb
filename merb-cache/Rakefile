--- conflicted
+++ resolved
@@ -45,19 +45,13 @@
 end
 
 desc "Install the gem"
-<<<<<<< HEAD
-task :install => [:package] do
-=======
 task :install do
->>>>>>> 7e2ce280
   Merb::RakeHelper.install(GEM_NAME, :version => GEM_VERSION)
 end
 
 desc "Uninstall the gem"
 task :uninstall do
   Merb::RakeHelper.uninstall(GEM_NAME, :version => GEM_VERSION)
-<<<<<<< HEAD
-=======
 end
 
 desc "Create a gemspec file"
@@ -65,7 +59,6 @@
   File.open("#{GEM_NAME}.gemspec", "w") do |file|
     file.puts spec.to_ruby
   end
->>>>>>> 7e2ce280
 end
 
 desc "Run all examples"
